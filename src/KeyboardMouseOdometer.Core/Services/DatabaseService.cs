using KeyboardMouseOdometer.Core.Models;
using Microsoft.Data.Sqlite;
using Microsoft.Extensions.Logging;
using System.Collections.Generic;
using System.IO;

namespace KeyboardMouseOdometer.Core.Services;

/// <summary>
/// SQLite database service implementing the PROJECT_SPEC database schema
/// </summary>
public class DatabaseService : IDisposable
{
    private readonly ILogger<DatabaseService> _logger;
    private readonly string _connectionString;
    private SqliteConnection? _connection;

    public DatabaseService(ILogger<DatabaseService> logger, string databasePath = "odometer.db")
    {
        _logger = logger;
        // Configure connection string with options to prevent file locking issues
        if (databasePath == ":memory:")
        {
            _connectionString = $"Data Source={databasePath}";
        }
        else
        {
            // For file-based databases, use Mode=ReadWriteCreate and disable shared cache
            _connectionString = $"Data Source={databasePath};Mode=ReadWriteCreate;Cache=Private";
        }
    }

    /// <summary>
    /// Initialize database and create tables if they don't exist
    /// </summary>
    public async Task InitializeAsync()
    {
        try
        {
            _logger.LogInformation("Initializing database with connection: {ConnectionString}", _connectionString);
            _connection = new SqliteConnection(_connectionString);
            await _connection.OpenAsync();
            _logger.LogDebug("Database connection opened successfully");

            // Enable WAL mode for better reliability and concurrent access
            using (var cmd = _connection.CreateCommand())
            {
                cmd.CommandText = "PRAGMA journal_mode=WAL";
                var walResult = await cmd.ExecuteScalarAsync();
                _logger.LogInformation("Database journal mode set to: {JournalMode}", walResult);
            }

            // Enable synchronous mode for data safety
            using (var cmd = _connection.CreateCommand())
            {
                cmd.CommandText = "PRAGMA synchronous=NORMAL";
                await cmd.ExecuteNonQueryAsync();
            }

            // Set busy timeout to handle concurrent access
            using (var cmd = _connection.CreateCommand())
            {
                cmd.CommandText = "PRAGMA busy_timeout=5000";
                await cmd.ExecuteNonQueryAsync();
            }

            await CreateTablesAsync();
            _logger.LogInformation("Database initialized successfully with WAL mode");
        }
        catch (Exception ex)
        {
            _logger.LogError(ex, "Failed to initialize database with connection string: {ConnectionString}", _connectionString);
            throw new InvalidOperationException($"Database initialization failed: {ex.Message}", ex);
        }
    }

    private async Task CreateTablesAsync()
    {
        // Create schema_version table for database versioning
        var createVersionTable = @"
            CREATE TABLE IF NOT EXISTS schema_version (
                version INTEGER PRIMARY KEY,
                applied_at DATETIME DEFAULT CURRENT_TIMESTAMP
            )";

        // Create daily_stats table as per PROJECT_SPEC schema
        var createDailyStatsTable = @"
            CREATE TABLE IF NOT EXISTS daily_stats (
                date TEXT PRIMARY KEY,
                key_count INTEGER DEFAULT 0,
                mouse_distance REAL DEFAULT 0,
                left_clicks INTEGER DEFAULT 0,
                right_clicks INTEGER DEFAULT 0,
                middle_clicks INTEGER DEFAULT 0,
                scroll_distance REAL DEFAULT 0
            )";

        // Create hourly_stats table for intra-day charts
        var createHourlyStatsTable = @"
            CREATE TABLE IF NOT EXISTS hourly_stats (
                date TEXT,
                hour INTEGER,
                key_count INTEGER DEFAULT 0,
                mouse_distance REAL DEFAULT 0,
                left_clicks INTEGER DEFAULT 0,
                right_clicks INTEGER DEFAULT 0,
                middle_clicks INTEGER DEFAULT 0,
                scroll_distance REAL DEFAULT 0,
                PRIMARY KEY (date, hour)
            )";

        // Create key_stats table for individual key tracking (heatmap feature)
        var createKeyStatsTable = @"
            CREATE TABLE IF NOT EXISTS key_stats (
                date TEXT,
                hour INTEGER,
                key_code TEXT,
                count INTEGER DEFAULT 0,
                PRIMARY KEY (date, hour, key_code)
            )";

        // Create indexes for efficient queries
        var createKeyStatsIndexes = @"
            CREATE INDEX IF NOT EXISTS idx_key_stats_date_key ON key_stats(date, key_code);
            CREATE INDEX IF NOT EXISTS idx_key_stats_key ON key_stats(key_code);";

        // Create optional raw events table for debugging/analytics
        var createRawEventsTable = @"
            CREATE TABLE IF NOT EXISTS key_mouse_events (
                id INTEGER PRIMARY KEY AUTOINCREMENT,
                timestamp DATETIME DEFAULT CURRENT_TIMESTAMP,
                event_type TEXT,
                key TEXT,
                mouse_dx REAL,
                mouse_dy REAL,
                mouse_button TEXT,
                wheel_delta INTEGER
            )";

        using var command = _connection!.CreateCommand();
        
        command.CommandText = createVersionTable;
        await command.ExecuteNonQueryAsync();
        
        command.CommandText = createDailyStatsTable;
        await command.ExecuteNonQueryAsync();

        command.CommandText = createHourlyStatsTable;
        await command.ExecuteNonQueryAsync();

        command.CommandText = createKeyStatsTable;
        await command.ExecuteNonQueryAsync();

        command.CommandText = createKeyStatsIndexes;
        await command.ExecuteNonQueryAsync();

        command.CommandText = createRawEventsTable;
        await command.ExecuteNonQueryAsync();

        // Handle all database migrations
        await RunDatabaseMigrationsAsync();
    }

    /// <summary>
    /// Run all database migrations to ensure schema consistency
    /// </summary>
    private async Task RunDatabaseMigrationsAsync()
    {
        try
        {
            _logger.LogInformation("Starting database schema migrations");

            // Get current database version
            var currentVersion = await GetDatabaseVersionAsync();
            _logger.LogInformation("Current database version: {Version}", currentVersion);

            // Migration 1: Add scroll_distance to daily_stats (legacy migration)
            if (currentVersion < 1)
            {
                await MigrateDailyStatsScrollDistanceAsync();
                await MigrateHourlyStatsScrollDistanceAsync();
                await MigrateKeyMouseEventsColumnsAsync();
                await SetDatabaseVersionAsync(1);
            }

            // Migration 2: Add key_stats table for heatmap feature (v2)
            if (currentVersion < 2)
            {
                await MigrateToVersion2Async();
                await SetDatabaseVersionAsync(2);
            }

            // Migration 3: Add aggregation views for simpler architecture
            if (currentVersion < 3)
            {
                await MigrateToVersion3Async();
                await SetDatabaseVersionAsync(3);
            }

<<<<<<< HEAD
=======
            // Migration 4: Add application usage tracking
            if (currentVersion < 4)
            {
                await MigrateToVersion4Async();
                await SetDatabaseVersionAsync(4);
            }

>>>>>>> 835bc7d4
            // Validate schema consistency after migrations
            await ValidateSchemaConsistencyAsync();

            _logger.LogInformation("All database migrations completed successfully");
        }
        catch (Exception ex)
        {
            _logger.LogError(ex, "Failed to run database migrations");
            throw;
        }
    }

    /// <summary>
    /// Get the current database schema version
    /// </summary>
    private async Task<int> GetDatabaseVersionAsync()
    {
        try
        {
            var sql = "SELECT MAX(version) FROM schema_version";
            using var command = _connection!.CreateCommand();
            command.CommandText = sql;
            var result = await command.ExecuteScalarAsync();
            return result == DBNull.Value || result == null ? 0 : Convert.ToInt32(result);
        }
        catch
        {
            // If table doesn't exist or error, assume version 0
            return 0;
        }
    }

    /// <summary>
    /// Set the database schema version
    /// </summary>
    private async Task SetDatabaseVersionAsync(int version)
    {
        var sql = "INSERT INTO schema_version (version) VALUES (@version)";
        using var command = _connection!.CreateCommand();
        command.CommandText = sql;
        command.Parameters.AddWithValue("@version", version);
        await command.ExecuteNonQueryAsync();
        _logger.LogInformation("Database version updated to {Version}", version);
    }

    /// <summary>
    /// Migration to version 2: Add key_stats table if it doesn't exist
    /// </summary>
    private async Task MigrateToVersion2Async()
    {
        try
        {
            _logger.LogInformation("Migrating database to version 2 (keyboard heatmap support)");
            
            // Check if key_stats table already exists
            var tableExists = await TableExistsAsync("key_stats");
            if (!tableExists)
            {
                var createKeyStatsTable = @"
                    CREATE TABLE key_stats (
                        date TEXT,
                        hour INTEGER,
                        key_code TEXT,
                        count INTEGER DEFAULT 0,
                        PRIMARY KEY (date, hour, key_code)
                    )";
                
                await ExecuteSqlAsync(createKeyStatsTable);
                
                // Create indexes
                await ExecuteSqlAsync("CREATE INDEX idx_key_stats_date_key ON key_stats(date, key_code)");
                await ExecuteSqlAsync("CREATE INDEX idx_key_stats_key ON key_stats(key_code)");
                
                _logger.LogInformation("Created key_stats table with indexes");
            }
        }
        catch (Exception ex)
        {
            _logger.LogError(ex, "Failed to migrate to version 2");
            throw;
        }
    }

    /// <summary>
    /// Migration to version 3: Add aggregation views for simpler architecture
    /// </summary>
    private async Task MigrateToVersion3Async()
    {
        try
        {
            _logger.LogInformation("Migrating database to version 3 (aggregation views)");
            
            // Drop existing views if they exist (to recreate with latest schema)
            await ExecuteSqlAsync("DROP VIEW IF EXISTS weekly_stats");
            await ExecuteSqlAsync("DROP VIEW IF EXISTS monthly_stats");
            await ExecuteSqlAsync("DROP VIEW IF EXISTS lifetime_stats_view");
            await ExecuteSqlAsync("DROP VIEW IF EXISTS today_hourly_stats");
            
            // Create weekly stats view
            var createWeeklyView = @"
                CREATE VIEW weekly_stats AS
                SELECT 
                    date,
                    key_count,
                    mouse_distance,
                    left_clicks,
                    right_clicks,
                    middle_clicks,
                    scroll_distance,
                    (left_clicks + right_clicks + middle_clicks) as total_clicks
                FROM daily_stats
                WHERE date >= date('now', '-7 days')
                ORDER BY date";
            await ExecuteSqlAsync(createWeeklyView);
            
            // Create monthly stats view
            var createMonthlyView = @"
                CREATE VIEW monthly_stats AS
                SELECT 
                    date,
                    key_count,
                    mouse_distance,
                    left_clicks,
                    right_clicks,
                    middle_clicks,
                    scroll_distance,
                    (left_clicks + right_clicks + middle_clicks) as total_clicks
                FROM daily_stats
                WHERE date >= date('now', 'start of month')
                ORDER BY date";
            await ExecuteSqlAsync(createMonthlyView);
            
            // Create lifetime stats view
            var createLifetimeView = @"
                CREATE VIEW lifetime_stats_view AS
                SELECT 
                    SUM(key_count) as total_keys,
                    SUM(mouse_distance) as total_mouse_distance,
                    SUM(left_clicks) as total_left_clicks,
                    SUM(right_clicks) as total_right_clicks,
                    SUM(middle_clicks) as total_middle_clicks,
                    SUM(scroll_distance) as total_scroll_distance,
                    MIN(date) as first_date,
                    MAX(date) as last_date,
                    COUNT(DISTINCT date) as total_days
                FROM daily_stats";
            await ExecuteSqlAsync(createLifetimeView);
            
            // Create today's hourly breakdown view
            var createTodayHourlyView = @"
                CREATE VIEW today_hourly_stats AS
                SELECT 
                    hour,
                    key_count,
                    mouse_distance,
                    click_count,
                    scroll_distance
                FROM hourly_stats
                WHERE date = date('now')
                ORDER BY hour";
            await ExecuteSqlAsync(createTodayHourlyView);
            
            _logger.LogInformation("Created aggregation views successfully");
        }
        catch (Exception ex)
        {
            _logger.LogError(ex, "Failed to migrate to version 3");
            throw;
        }
    }
    
    /// <summary>
<<<<<<< HEAD
=======
    /// Migration to version 4: Add application usage tracking
    /// </summary>
    private async Task MigrateToVersion4Async()
    {
        try
        {
            _logger.LogInformation("Migrating database to version 4 (application usage tracking)");
            
            // Create app_usage_stats table for tracking application usage
            var createAppUsageTable = @"
                CREATE TABLE IF NOT EXISTS app_usage_stats (
                    date TEXT,
                    hour INTEGER,
                    app_name TEXT,
                    seconds_used INTEGER DEFAULT 0,
                    PRIMARY KEY (date, hour, app_name)
                )";
            await ExecuteSqlAsync(createAppUsageTable);
            
            // Create indexes for efficient queries
            var createAppUsageIndexes = @"
                CREATE INDEX IF NOT EXISTS idx_app_usage_date ON app_usage_stats(date);
                CREATE INDEX IF NOT EXISTS idx_app_usage_app ON app_usage_stats(app_name);
                CREATE INDEX IF NOT EXISTS idx_app_usage_date_app ON app_usage_stats(date, app_name);";
            await ExecuteSqlAsync(createAppUsageIndexes);
            
            // Drop existing app usage views if they exist
            await ExecuteSqlAsync("DROP VIEW IF EXISTS app_usage_daily");
            await ExecuteSqlAsync("DROP VIEW IF EXISTS app_usage_weekly");
            await ExecuteSqlAsync("DROP VIEW IF EXISTS app_usage_monthly");
            await ExecuteSqlAsync("DROP VIEW IF EXISTS app_usage_lifetime");
            
            // Create daily app usage view
            var createDailyAppView = @"
                CREATE VIEW app_usage_daily AS
                SELECT 
                    date,
                    app_name,
                    SUM(seconds_used) as total_seconds,
                    ROUND(SUM(seconds_used) / 3600.0, 2) as total_hours
                FROM app_usage_stats
                WHERE date = date('now')
                GROUP BY date, app_name
                ORDER BY total_seconds DESC";
            await ExecuteSqlAsync(createDailyAppView);
            
            // Create weekly app usage view
            var createWeeklyAppView = @"
                CREATE VIEW app_usage_weekly AS
                SELECT 
                    app_name,
                    SUM(seconds_used) as total_seconds,
                    ROUND(SUM(seconds_used) / 3600.0, 2) as total_hours,
                    COUNT(DISTINCT date) as days_used
                FROM app_usage_stats
                WHERE date >= date('now', '-7 days')
                GROUP BY app_name
                ORDER BY total_seconds DESC";
            await ExecuteSqlAsync(createWeeklyAppView);
            
            // Create monthly app usage view
            var createMonthlyAppView = @"
                CREATE VIEW app_usage_monthly AS
                SELECT 
                    app_name,
                    SUM(seconds_used) as total_seconds,
                    ROUND(SUM(seconds_used) / 3600.0, 2) as total_hours,
                    COUNT(DISTINCT date) as days_used
                FROM app_usage_stats
                WHERE date >= date('now', '-30 days')
                GROUP BY app_name
                ORDER BY total_seconds DESC";
            await ExecuteSqlAsync(createMonthlyAppView);
            
            // Create lifetime app usage view
            var createLifetimeAppView = @"
                CREATE VIEW app_usage_lifetime AS
                SELECT 
                    app_name,
                    SUM(seconds_used) as total_seconds,
                    ROUND(SUM(seconds_used) / 3600.0, 2) as total_hours,
                    COUNT(DISTINCT date) as days_used,
                    MIN(date) as first_used,
                    MAX(date) as last_used
                FROM app_usage_stats
                GROUP BY app_name
                ORDER BY total_seconds DESC";
            await ExecuteSqlAsync(createLifetimeAppView);
            
            _logger.LogInformation("Successfully migrated to version 4 with application usage tracking");
        }
        catch (Exception ex)
        {
            _logger.LogError(ex, "Failed to migrate to version 4");
            throw;
        }
    }
    
    /// <summary>
>>>>>>> 835bc7d4
    /// Check if a table exists
    /// </summary>
    private async Task<bool> TableExistsAsync(string tableName)
    {
        var sql = "SELECT name FROM sqlite_master WHERE type='table' AND name=@tableName";
        using var command = _connection!.CreateCommand();
        command.CommandText = sql;
        command.Parameters.AddWithValue("@tableName", tableName);
        var result = await command.ExecuteScalarAsync();
        return result != null;
    }

    /// <summary>
    /// Migration: Add scroll_distance column to daily_stats table if it doesn't exist
    /// </summary>
    private async Task MigrateDailyStatsScrollDistanceAsync()
    {
        try
        {
            if (!await ColumnExistsAsync("daily_stats", "scroll_distance"))
            {
                if (await ColumnExistsAsync("daily_stats", "scroll_count"))
                {
                    // Migrate from scroll_count to scroll_distance
                    await AddColumnAsync("daily_stats", "scroll_distance", "REAL DEFAULT 0");
                    await ExecuteSqlAsync("UPDATE daily_stats SET scroll_distance = scroll_count * 0.045");
                    _logger.LogInformation("Migrated scroll_count to scroll_distance in daily_stats");
                }
                else
                {
                    // Fresh installation, just add scroll_distance column
                    await AddColumnAsync("daily_stats", "scroll_distance", "REAL DEFAULT 0");
                    _logger.LogInformation("Added scroll_distance column to daily_stats table");
                }
            }
        }
        catch (Exception ex)
        {
            _logger.LogError(ex, "Failed to migrate daily_stats scroll_distance column");
            throw;
        }
    }

    /// <summary>
    /// Migration: Add scroll_distance column to hourly_stats table if it doesn't exist
    /// </summary>
    private async Task MigrateHourlyStatsScrollDistanceAsync()
    {
        try
        {
            if (!await ColumnExistsAsync("hourly_stats", "scroll_distance"))
            {
                if (await ColumnExistsAsync("hourly_stats", "scroll_count"))
                {
                    // Migrate from scroll_count to scroll_distance
                    await AddColumnAsync("hourly_stats", "scroll_distance", "REAL DEFAULT 0");
                    await ExecuteSqlAsync("UPDATE hourly_stats SET scroll_distance = scroll_count * 0.045");
                    _logger.LogInformation("Migrated scroll_count to scroll_distance in hourly_stats");
                }
                else
                {
                    // Fresh installation, just add scroll_distance column
                    await AddColumnAsync("hourly_stats", "scroll_distance", "REAL DEFAULT 0");
                    _logger.LogInformation("Added scroll_distance column to hourly_stats table");
                }
            }
        }
        catch (Exception ex)
        {
            _logger.LogError(ex, "Failed to migrate hourly_stats scroll_distance column");
            throw;
        }
    }

    /// <summary>
    /// Migration: Add missing columns to key_mouse_events table
    /// </summary>
    private async Task MigrateKeyMouseEventsColumnsAsync()
    {
        try
        {
            bool migrationNeeded = false;

            if (!await ColumnExistsAsync("key_mouse_events", "mouse_button"))
            {
                await AddColumnAsync("key_mouse_events", "mouse_button", "TEXT");
                _logger.LogInformation("Added mouse_button column to key_mouse_events table");
                migrationNeeded = true;
            }

            if (!await ColumnExistsAsync("key_mouse_events", "wheel_delta"))
            {
                await AddColumnAsync("key_mouse_events", "wheel_delta", "INTEGER");
                _logger.LogInformation("Added wheel_delta column to key_mouse_events table");
                migrationNeeded = true;
            }

            if (migrationNeeded)
            {
                _logger.LogInformation("key_mouse_events table schema updated successfully");
            }
        }
        catch (Exception ex)
        {
            _logger.LogError(ex, "Failed to migrate key_mouse_events table columns");
            throw;
        }
    }

    /// <summary>
    /// Check if a column exists in a table
    /// </summary>
    private async Task<bool> ColumnExistsAsync(string tableName, string columnName)
    {
        var sql = @"
            SELECT COUNT(*) 
            FROM pragma_table_info(@tableName) 
            WHERE name = @columnName";

        using var command = _connection!.CreateCommand();
        command.CommandText = sql.Replace("@tableName", $"'{tableName}'");
        command.Parameters.AddWithValue("@columnName", columnName);
        
        var result = await command.ExecuteScalarAsync();
        return (long)(result ?? 0L) > 0;
    }

    /// <summary>
    /// Add a column to a table if it doesn't exist
    /// </summary>
    private async Task AddColumnAsync(string tableName, string columnName, string columnDefinition)
    {
        var sql = $"ALTER TABLE {tableName} ADD COLUMN {columnName} {columnDefinition}";
        await ExecuteSqlAsync(sql);
    }

    /// <summary>
    /// Execute a SQL command
    /// </summary>
    private async Task ExecuteSqlAsync(string sql)
    {
        using var command = _connection!.CreateCommand();
        command.CommandText = sql;
        await command.ExecuteNonQueryAsync();
    }

    /// <summary>
    /// Validate that all tables have consistent schemas after migration
    /// </summary>
    private async Task ValidateSchemaConsistencyAsync()
    {
        try
        {
            _logger.LogInformation("Validating database schema consistency");

            var expectedDailyStatsColumns = new[] { "date", "key_count", "mouse_distance", "left_clicks", "right_clicks", "middle_clicks", "scroll_distance" };
            var expectedHourlyStatsColumns = new[] { "date", "hour", "key_count", "mouse_distance", "left_clicks", "right_clicks", "middle_clicks", "scroll_distance" };
            var expectedKeyMouseEventsColumns = new[] { "id", "timestamp", "event_type", "key", "mouse_dx", "mouse_dy", "mouse_button", "wheel_delta" };

            await ValidateTableColumnsAsync("daily_stats", expectedDailyStatsColumns);
            await ValidateTableColumnsAsync("hourly_stats", expectedHourlyStatsColumns);
            await ValidateTableColumnsAsync("key_mouse_events", expectedKeyMouseEventsColumns);

            _logger.LogInformation("Database schema validation completed successfully");
        }
        catch (Exception ex)
        {
            _logger.LogWarning(ex, "Schema validation completed with warnings - this may affect summary generation");
        }
    }

    /// <summary>
    /// Validate that a table has all expected columns
    /// </summary>
    private async Task ValidateTableColumnsAsync(string tableName, string[] expectedColumns)
    {
        foreach (var column in expectedColumns)
        {
            if (!await ColumnExistsAsync(tableName, column))
            {
                var error = $"Missing column '{column}' in table '{tableName}' - this will cause summary failures";
                _logger.LogError(error);
                throw new InvalidOperationException(error);
            }
        }

        _logger.LogDebug("Table '{TableName}' has all expected columns", tableName);
    }

    /// <summary>
    /// Increment stats atomically using UPSERT (INSERT ON CONFLICT UPDATE)
    /// This eliminates the need for complex rollover logic!
    /// </summary>
    public async Task IncrementStatsAsync(
        string date, 
        int hour,
        int keyCount = 0,
        double mouseDistance = 0,
        int leftClicks = 0,
        int rightClicks = 0,
        int middleClicks = 0,
        double scrollDistance = 0)
    {
        if (_connection == null)
            throw new InvalidOperationException("Database not initialized");

        using var transaction = (SqliteTransaction)await _connection.BeginTransactionAsync();
        try
        {
            // Update daily stats with UPSERT
            var dailySql = @"
                INSERT INTO daily_stats (date, key_count, mouse_distance, left_clicks, right_clicks, middle_clicks, scroll_distance)
                VALUES (@date, @keyCount, @mouseDistance, @leftClicks, @rightClicks, @middleClicks, @scrollDistance)
                ON CONFLICT(date) DO UPDATE SET
                    key_count = key_count + @keyCount,
                    mouse_distance = mouse_distance + @mouseDistance,
                    left_clicks = left_clicks + @leftClicks,
                    right_clicks = right_clicks + @rightClicks,
                    middle_clicks = middle_clicks + @middleClicks,
                    scroll_distance = scroll_distance + @scrollDistance";

            using (var command = _connection.CreateCommand())
            {
                command.CommandText = dailySql;
                command.Transaction = transaction;
                command.Parameters.AddWithValue("@date", date);
                command.Parameters.AddWithValue("@keyCount", keyCount);
                command.Parameters.AddWithValue("@mouseDistance", mouseDistance);
                command.Parameters.AddWithValue("@leftClicks", leftClicks);
                command.Parameters.AddWithValue("@rightClicks", rightClicks);
                command.Parameters.AddWithValue("@middleClicks", middleClicks);
                command.Parameters.AddWithValue("@scrollDistance", scrollDistance);
                await command.ExecuteNonQueryAsync();
            }

            // Update hourly stats with UPSERT
            var hourlySql = @"
                INSERT INTO hourly_stats (date, hour, key_count, mouse_distance, click_count, scroll_distance)
                VALUES (@date, @hour, @keyCount, @mouseDistance, @clickCount, @scrollDistance)
                ON CONFLICT(date, hour) DO UPDATE SET
                    key_count = key_count + @keyCount,
                    mouse_distance = mouse_distance + @mouseDistance,
                    click_count = click_count + @clickCount,
                    scroll_distance = scroll_distance + @scrollDistance";

            using (var command = _connection.CreateCommand())
            {
                command.CommandText = hourlySql;
                command.Transaction = transaction;
                command.Parameters.AddWithValue("@date", date);
                command.Parameters.AddWithValue("@hour", hour);
                command.Parameters.AddWithValue("@keyCount", keyCount);
                command.Parameters.AddWithValue("@mouseDistance", mouseDistance);
                command.Parameters.AddWithValue("@clickCount", leftClicks + rightClicks + middleClicks);
                command.Parameters.AddWithValue("@scrollDistance", scrollDistance);
                await command.ExecuteNonQueryAsync();
            }

            await transaction.CommitAsync();
        }
        catch (Exception ex)
        {
            await transaction.RollbackAsync();
            _logger.LogError(ex, "Failed to increment stats for {Date} hour {Hour}", date, hour);
            throw;
        }
    }

    /// <summary>
    /// Increment key stats for heatmap using UPSERT
    /// </summary>
    public async Task IncrementKeyStatsAsync(string date, int hour, string keyIdentifier, int count = 1)
    {
        if (_connection == null)
            throw new InvalidOperationException("Database not initialized");

        try
        {
            var sql = @"
                INSERT INTO key_stats (date, hour, key_code, count)
                VALUES (@date, @hour, @keyIdentifier, @count)
                ON CONFLICT(date, hour, key_code) DO UPDATE SET
                    count = count + @count";

            using var command = _connection.CreateCommand();
            command.CommandText = sql;
            command.Parameters.AddWithValue("@date", date);
            command.Parameters.AddWithValue("@hour", hour);
            command.Parameters.AddWithValue("@keyIdentifier", keyIdentifier);
            command.Parameters.AddWithValue("@count", count);
            await command.ExecuteNonQueryAsync();
        }
        catch (Exception ex)
        {
            _logger.LogError(ex, "Failed to increment key stats for {Key}", keyIdentifier);
            throw;
        }
    }

    /// <summary>
    /// Save or update daily statistics with transaction support
    /// </summary>
    public async Task SaveDailyStatsAsync(DailyStats stats)
    {
        if (_connection == null)
            throw new InvalidOperationException("Database not initialized");

        using var transaction = (SqliteTransaction)await _connection.BeginTransactionAsync();
        try
        {
            var sql = @"
                INSERT OR REPLACE INTO daily_stats 
                (date, key_count, mouse_distance, left_clicks, right_clicks, middle_clicks, scroll_distance)
                VALUES (@date, @keyCount, @mouseDistance, @leftClicks, @rightClicks, @middleClicks, @scrollDistance)";

            using var command = _connection.CreateCommand();
            command.CommandText = sql;
            command.Transaction = transaction;
            command.Parameters.AddWithValue("@date", stats.Date);
            command.Parameters.AddWithValue("@keyCount", stats.KeyCount);
            command.Parameters.AddWithValue("@mouseDistance", stats.MouseDistance);
            command.Parameters.AddWithValue("@leftClicks", stats.LeftClicks);
            command.Parameters.AddWithValue("@rightClicks", stats.RightClicks);
            command.Parameters.AddWithValue("@middleClicks", stats.MiddleClicks);
            command.Parameters.AddWithValue("@scrollDistance", stats.ScrollDistance);

            await command.ExecuteNonQueryAsync();
            await transaction.CommitAsync();
            _logger.LogDebug("Saved daily stats for {Date}", stats.Date);
        }
        catch (Exception ex)
        {
            await transaction.RollbackAsync();
            _logger.LogError(ex, "Failed to save daily stats for {Date}", stats.Date);
            throw;
        }
    }

    /// <summary>
    /// Get daily statistics for a specific date
    /// </summary>
    public async Task<DailyStats?> GetDailyStatsAsync(string date)
    {
        if (_connection == null)
            throw new InvalidOperationException("Database not initialized");

        try
        {
            var sql = @"
                SELECT date, key_count, mouse_distance, left_clicks, right_clicks, middle_clicks, scroll_distance
                FROM daily_stats 
                WHERE date = @date";

            using var command = _connection.CreateCommand();
            command.CommandText = sql;
            command.Parameters.AddWithValue("@date", date);

            using var reader = await command.ExecuteReaderAsync();
            if (await reader.ReadAsync())
            {
                return new DailyStats
                {
                    Date = reader.GetString(0),
                    KeyCount = reader.GetInt32(1),
                    MouseDistance = reader.GetDouble(2),
                    LeftClicks = reader.GetInt32(3),
                    RightClicks = reader.GetInt32(4),
                    MiddleClicks = reader.GetInt32(5),
                    ScrollDistance = reader.GetDouble(6)
                };
            }

            return null;
        }
        catch (Exception ex)
        {
            _logger.LogError(ex, "Failed to get daily stats for {Date}", date);
            throw;
        }
    }

    /// <summary>
    /// Get daily statistics for a date range
    /// </summary>
    public async Task<List<DailyStats>> GetDailyStatsRangeAsync(DateTime startDate, DateTime endDate)
    {
        if (_connection == null)
            throw new InvalidOperationException("Database not initialized");

        var results = new List<DailyStats>();

        try
        {
            var sql = @"
                SELECT date, key_count, mouse_distance, left_clicks, right_clicks, middle_clicks, scroll_distance
                FROM daily_stats 
                WHERE date >= @startDate AND date <= @endDate
                ORDER BY date";

            using var command = _connection.CreateCommand();
            command.CommandText = sql;
            command.Parameters.AddWithValue("@startDate", startDate.ToString("yyyy-MM-dd"));
            command.Parameters.AddWithValue("@endDate", endDate.ToString("yyyy-MM-dd"));

            using var reader = await command.ExecuteReaderAsync();
            while (await reader.ReadAsync())
            {
                results.Add(new DailyStats
                {
                    Date = reader.GetString(0),
                    KeyCount = reader.GetInt32(1),
                    MouseDistance = reader.GetDouble(2),
                    LeftClicks = reader.GetInt32(3),
                    RightClicks = reader.GetInt32(4),
                    MiddleClicks = reader.GetInt32(5),
                    ScrollDistance = reader.GetDouble(6)
                });
            }

            return results;
        }
        catch (Exception ex)
        {
            _logger.LogError(ex, "Failed to get daily stats range from {StartDate} to {EndDate}", startDate, endDate);
            throw;
        }
    }

    /// <summary>
    /// Save multiple raw key/mouse events in a batch (more efficient than individual saves)
    /// </summary>
    public async Task SaveKeyMouseEventsBatchAsync(IEnumerable<KeyMouseEvent> events)
    {
        if (_connection == null)
            throw new InvalidOperationException("Database not initialized");

        var eventList = events.ToList();
        if (!eventList.Any()) return;

        try
        {
            using var transaction = (SqliteTransaction)_connection.BeginTransaction();
            
            var sql = @"
                INSERT INTO key_mouse_events 
                (timestamp, event_type, key, mouse_dx, mouse_dy, mouse_button, wheel_delta)
                VALUES (@timestamp, @eventType, @key, @mouseDx, @mouseDy, @mouseButton, @wheelDelta)";

            using var command = _connection.CreateCommand();
            command.CommandText = sql;
            command.Transaction = transaction;

            foreach (var keyMouseEvent in eventList)
            {
                command.Parameters.Clear();
                command.Parameters.AddWithValue("@timestamp", keyMouseEvent.Timestamp);
                command.Parameters.AddWithValue("@eventType", keyMouseEvent.EventType);
                command.Parameters.AddWithValue("@key", keyMouseEvent.Key ?? (object)DBNull.Value);
                command.Parameters.AddWithValue("@mouseDx", keyMouseEvent.MouseDx ?? (object)DBNull.Value);
                command.Parameters.AddWithValue("@mouseDy", keyMouseEvent.MouseDy ?? (object)DBNull.Value);
                command.Parameters.AddWithValue("@mouseButton", keyMouseEvent.MouseButton ?? (object)DBNull.Value);
                command.Parameters.AddWithValue("@wheelDelta", keyMouseEvent.WheelDelta ?? (object)DBNull.Value);

                await command.ExecuteNonQueryAsync();
            }

            await transaction.CommitAsync();
            _logger.LogDebug("Saved batch of {Count} key/mouse events", eventList.Count);
        }
        catch (Exception ex)
        {
            _logger.LogError(ex, "Failed to save batch of key/mouse events");
            throw;
        }
    }

    /// <summary>
    /// Save raw key/mouse event (optional detailed logging)
    /// </summary>
    public async Task SaveKeyMouseEventAsync(KeyMouseEvent keyMouseEvent)
    {
        if (_connection == null)
            throw new InvalidOperationException("Database not initialized");

        try
        {
            var sql = @"
                INSERT INTO key_mouse_events 
                (timestamp, event_type, key, mouse_dx, mouse_dy, mouse_button, wheel_delta)
                VALUES (@timestamp, @eventType, @key, @mouseDx, @mouseDy, @mouseButton, @wheelDelta)";

            using var command = _connection.CreateCommand();
            command.CommandText = sql;
            command.Parameters.AddWithValue("@timestamp", keyMouseEvent.Timestamp);
            command.Parameters.AddWithValue("@eventType", keyMouseEvent.EventType);
            command.Parameters.AddWithValue("@key", keyMouseEvent.Key ?? (object)DBNull.Value);
            command.Parameters.AddWithValue("@mouseDx", keyMouseEvent.MouseDx ?? (object)DBNull.Value);
            command.Parameters.AddWithValue("@mouseDy", keyMouseEvent.MouseDy ?? (object)DBNull.Value);
            command.Parameters.AddWithValue("@mouseButton", keyMouseEvent.MouseButton ?? (object)DBNull.Value);
            command.Parameters.AddWithValue("@wheelDelta", keyMouseEvent.WheelDelta ?? (object)DBNull.Value);

            await command.ExecuteNonQueryAsync();
            _logger.LogTrace("Saved single key/mouse event");
        }
        catch (Exception ex)
        {
            _logger.LogError(ex, "Failed to save key/mouse event");
            throw;
        }
    }

    /// <summary>
    /// Clean up old data based on retention days
    /// </summary>
    public async Task CleanupOldDataAsync(int retentionDays)
    {
        if (_connection == null)
            throw new InvalidOperationException("Database not initialized");

        // Skip cleanup if retention is 0 or negative (keep forever)
        if (retentionDays <= 0)
        {
            _logger.LogDebug("Skipping data cleanup - retention days is {RetentionDays} (keep forever)", retentionDays);
            return;
        }

        try
        {
            var cutoffDate = DateTime.Today.AddDays(-retentionDays).ToString("yyyy-MM-dd");

            // Clean daily stats
            var dailyStatsSql = "DELETE FROM daily_stats WHERE date < @cutoffDate";
            using var dailyCommand = _connection.CreateCommand();
            dailyCommand.CommandText = dailyStatsSql;
            dailyCommand.Parameters.AddWithValue("@cutoffDate", cutoffDate);
            var dailyDeleted = await dailyCommand.ExecuteNonQueryAsync();

            // Clean hourly stats
            var hourlyStatsSql = "DELETE FROM hourly_stats WHERE date < @cutoffDate";
            using var hourlyCommand = _connection.CreateCommand();
            hourlyCommand.CommandText = hourlyStatsSql;
            hourlyCommand.Parameters.AddWithValue("@cutoffDate", cutoffDate);
            var hourlyDeleted = await hourlyCommand.ExecuteNonQueryAsync();

            // Clean raw events
            var eventsSql = "DELETE FROM key_mouse_events WHERE date(timestamp) < @cutoffDate";
            using var eventsCommand = _connection.CreateCommand();
            eventsCommand.CommandText = eventsSql;
            eventsCommand.Parameters.AddWithValue("@cutoffDate", cutoffDate);
            var eventsDeleted = await eventsCommand.ExecuteNonQueryAsync();

            _logger.LogInformation("Cleaned up {DailyDeleted} daily stats, {HourlyDeleted} hourly stats, and {EventsDeleted} events older than {RetentionDays} days", 
                dailyDeleted, hourlyDeleted, eventsDeleted, retentionDays);
        }
        catch (Exception ex)
        {
            _logger.LogError(ex, "Failed to cleanup old data");
            throw;
        }
    }

    /// <summary>
    /// Save or update hourly statistics with transaction support
    /// </summary>
    public async Task SaveHourlyStatsAsync(string date, int hour, DailyStats stats)
    {
        if (_connection == null)
            throw new InvalidOperationException("Database not initialized");

        using var transaction = (SqliteTransaction)await _connection.BeginTransactionAsync();
        try
        {
            var sql = @"
                INSERT OR REPLACE INTO hourly_stats 
                (date, hour, key_count, mouse_distance, left_clicks, right_clicks, middle_clicks, scroll_distance)
                VALUES (@date, @hour, @keyCount, @mouseDistance, @leftClicks, @rightClicks, @middleClicks, @scrollDistance)";

            using var command = _connection.CreateCommand();
            command.CommandText = sql;
            command.Transaction = transaction;
            command.Parameters.AddWithValue("@date", date);
            command.Parameters.AddWithValue("@hour", hour);
            command.Parameters.AddWithValue("@keyCount", stats.KeyCount);
            command.Parameters.AddWithValue("@mouseDistance", stats.MouseDistance);
            command.Parameters.AddWithValue("@leftClicks", stats.LeftClicks);
            command.Parameters.AddWithValue("@rightClicks", stats.RightClicks);
            command.Parameters.AddWithValue("@middleClicks", stats.MiddleClicks);
            command.Parameters.AddWithValue("@scrollDistance", stats.ScrollDistance);

            await command.ExecuteNonQueryAsync();
            await transaction.CommitAsync();
            _logger.LogDebug("Saved hourly stats for {Date} hour {Hour}", date, hour);
        }
        catch (Exception ex)
        {
            await transaction.RollbackAsync();
            _logger.LogError(ex, "Failed to save hourly stats for {Date} hour {Hour}", date, hour);
            throw;
        }
    }

    /// <summary>
    /// Save or update hourly statistics using HourlyStats object
    /// </summary>
    public async Task SaveHourlyStatsAsync(HourlyStats hourlyStats)
    {
        var dailyStatsFormat = new DailyStats
        {
            Date = hourlyStats.Date,
            KeyCount = hourlyStats.KeyCount,
            MouseDistance = hourlyStats.MouseDistance,
            LeftClicks = hourlyStats.LeftClicks,
            RightClicks = hourlyStats.RightClicks,
            MiddleClicks = hourlyStats.MiddleClicks,
            ScrollDistance = hourlyStats.ScrollDistance
        };

        await SaveHourlyStatsAsync(hourlyStats.Date, hourlyStats.Hour, dailyStatsFormat);
    }

    /// <summary>
    /// Get hourly statistics for a specific date
    /// </summary>
    public async Task<List<HourlyStats>> GetHourlyStatsAsync(string date)
    {
        if (_connection == null)
            throw new InvalidOperationException("Database not initialized");

        var results = new List<HourlyStats>();

        try
        {
            var sql = @"
                SELECT date, hour, key_count, mouse_distance, left_clicks, right_clicks, middle_clicks, scroll_distance
                FROM hourly_stats 
                WHERE date = @date
                ORDER BY hour";

            using var command = _connection.CreateCommand();
            command.CommandText = sql;
            command.Parameters.AddWithValue("@date", date);

            using var reader = await command.ExecuteReaderAsync();
            while (await reader.ReadAsync())
            {
                results.Add(new HourlyStats
                {
                    Date = reader.GetString(0),
                    Hour = reader.GetInt32(1),
                    KeyCount = reader.GetInt32(2),
                    MouseDistance = reader.GetDouble(3),
                    LeftClicks = reader.GetInt32(4),
                    RightClicks = reader.GetInt32(5),
                    MiddleClicks = reader.GetInt32(6),
                    ScrollDistance = reader.GetDouble(7)
                });
            }

            return results;
        }
        catch (Exception ex)
        {
            _logger.LogError(ex, "Failed to get hourly stats for {Date}", date);
            throw;
        }
    }

    /// <summary>
    /// Get lifetime totals across all daily statistics
    /// </summary>
    public async Task<LifetimeStats> GetLifetimeStatsAsync()
    {
        if (_connection == null)
            throw new InvalidOperationException("Database not initialized");

        try
        {
            var sql = @"
                SELECT 
                    SUM(key_count) as total_keys,
                    SUM(mouse_distance) as total_mouse_distance,
                    SUM(left_clicks) as total_left_clicks,
                    SUM(right_clicks) as total_right_clicks,
                    SUM(middle_clicks) as total_middle_clicks,
                    SUM(scroll_distance) as total_scroll_distance,
                    MIN(date) as first_date,
                    MAX(date) as last_date,
                    COUNT(*) as total_days
                FROM daily_stats 
                WHERE key_count > 0 OR mouse_distance > 0 OR left_clicks > 0 OR right_clicks > 0 OR middle_clicks > 0";

            using var command = _connection.CreateCommand();
            command.CommandText = sql;

            using var reader = await command.ExecuteReaderAsync();
            if (await reader.ReadAsync())
            {
                return new LifetimeStats
                {
                    TotalKeys = reader.IsDBNull(0) ? 0 : reader.GetInt64(0),
                    TotalMouseDistance = reader.IsDBNull(1) ? 0.0 : reader.GetDouble(1),
                    TotalLeftClicks = reader.IsDBNull(2) ? 0 : reader.GetInt64(2),
                    TotalRightClicks = reader.IsDBNull(3) ? 0 : reader.GetInt64(3),
                    TotalMiddleClicks = reader.IsDBNull(4) ? 0 : reader.GetInt64(4),
                    TotalScrollDistance = reader.IsDBNull(5) ? 0.0 : reader.GetDouble(5),
                    FirstDate = reader.IsDBNull(6) ? null : reader.GetString(6),
                    LastDate = reader.IsDBNull(7) ? null : reader.GetString(7),
                    TotalDays = reader.IsDBNull(8) ? 0 : reader.GetInt32(8)
                };
            }

            // Return empty stats if no data found
            return new LifetimeStats
            {
                TotalKeys = 0,
                TotalMouseDistance = 0.0,
                TotalLeftClicks = 0,
                TotalRightClicks = 0,
                TotalMiddleClicks = 0,
                TotalScrollDistance = 0.0,
                FirstDate = null,
                LastDate = null,
                TotalDays = 0
            };
        }
        catch (Exception ex)
        {
            _logger.LogError(ex, "Failed to get lifetime statistics");
            throw;
        }
    }

    /// <summary>
    /// Save or update key statistics (for heatmap feature)
    /// </summary>
    public async Task SaveKeyStatsAsync(string date, int hour, Dictionary<string, int> keyCounts)
    {
        if (_connection == null)
            throw new InvalidOperationException("Database not initialized");

        if (!keyCounts.Any()) return;

        try
        {
            using var transaction = (SqliteTransaction)_connection.BeginTransaction();
            
            var sql = @"
                INSERT OR REPLACE INTO key_stats 
                (date, hour, key_code, count)
                VALUES (@date, @hour, @keyCode, @count)";

            using var command = _connection.CreateCommand();
            command.CommandText = sql;
            command.Transaction = transaction;

            foreach (var kvp in keyCounts)
            {
                command.Parameters.Clear();
                command.Parameters.AddWithValue("@date", date);
                command.Parameters.AddWithValue("@hour", hour);
                command.Parameters.AddWithValue("@keyCode", kvp.Key);
                command.Parameters.AddWithValue("@count", kvp.Value);

                await command.ExecuteNonQueryAsync();
            }

            await transaction.CommitAsync();
            _logger.LogDebug("Saved key stats for {Date} hour {Hour} ({Count} keys)", date, hour, keyCounts.Count);
        }
        catch (Exception ex)
        {
            _logger.LogError(ex, "Failed to save key stats for {Date} hour {Hour}", date, hour);
            throw;
        }
    }

    /// <summary>
    /// Save multiple key statistics in batch (for heatmap feature)
    /// </summary>
    public async Task SaveKeyStatsBatchAsync(List<KeyStats> keyStatsList)
    {
        if (_connection == null)
            throw new InvalidOperationException("Database not initialized");

        if (!keyStatsList.Any()) return;

        try
        {
            using var transaction = (SqliteTransaction)_connection.BeginTransaction();
            
            var sql = @"
                INSERT OR REPLACE INTO key_stats 
                (date, hour, key_code, count)
                VALUES (@date, @hour, @keyCode, @count)";

            using var command = _connection.CreateCommand();
            command.CommandText = sql;
            command.Transaction = transaction;

            foreach (var keyStats in keyStatsList)
            {
                command.Parameters.Clear();
                command.Parameters.AddWithValue("@date", keyStats.Date);
                command.Parameters.AddWithValue("@hour", keyStats.Hour);
                command.Parameters.AddWithValue("@keyCode", keyStats.KeyCode);
                command.Parameters.AddWithValue("@count", keyStats.Count);

                await command.ExecuteNonQueryAsync();
            }

            await transaction.CommitAsync();
            _logger.LogDebug("Batch saved {Count} key stats entries", keyStatsList.Count);
        }
        catch (Exception ex)
        {
            _logger.LogError(ex, "Failed to batch save key stats ({Count} entries)", keyStatsList.Count);
            throw;
        }
    }

    /// <summary>
    /// Get key statistics for a specific date and hour
    /// </summary>
    public async Task<Dictionary<string, int>> GetKeyStatsAsync(string date, int hour)
    {
        if (_connection == null)
            throw new InvalidOperationException("Database not initialized");

        var results = new Dictionary<string, int>();

        try
        {
            var sql = @"
                SELECT key_code, count
                FROM key_stats 
                WHERE date = @date AND hour = @hour";

            using var command = _connection.CreateCommand();
            command.CommandText = sql;
            command.Parameters.AddWithValue("@date", date);
            command.Parameters.AddWithValue("@hour", hour);

            using var reader = await command.ExecuteReaderAsync();
            while (await reader.ReadAsync())
            {
                var keyIdentifier = reader.GetString(0);
                var count = reader.GetInt32(1);
                results[keyIdentifier] = count;
            }

            return results;
        }
        catch (Exception ex)
        {
            _logger.LogError(ex, "Failed to get key stats for {Date} hour {Hour}", date, hour);
            throw;
        }
    }

    /// <summary>
    /// Get key statistics for a specific date range
    /// </summary>
    public async Task<Dictionary<string, long>> GetKeyStatsByDateRangeAsync(DateTime startDate, DateTime endDate)
    {
        if (_connection == null)
            throw new InvalidOperationException("Database not initialized");

        var results = new Dictionary<string, long>();

        try
        {
            var sql = @"
                SELECT key_code, SUM(count) as total_count
                FROM key_stats 
                WHERE date >= @startDate AND date <= @endDate
                GROUP BY key_code
                ORDER BY total_count DESC";

            using var command = _connection.CreateCommand();
            command.CommandText = sql;
            command.Parameters.AddWithValue("@startDate", startDate.ToString("yyyy-MM-dd"));
            command.Parameters.AddWithValue("@endDate", endDate.ToString("yyyy-MM-dd"));

            using var reader = await command.ExecuteReaderAsync();
            while (await reader.ReadAsync())
            {
                var keyCode = reader.GetString(0);
                var count = reader.GetInt64(1);
                results[keyCode] = count;
            }

            return results;
        }
        catch (Exception ex)
        {
            _logger.LogError(ex, "Failed to get key stats for date range {StartDate} to {EndDate}", startDate, endDate);
            throw;
        }
    }

    /// <summary>
    /// Get key statistics for today
    /// </summary>
    public async Task<Dictionary<string, long>> GetTodayKeyStatsAsync()
    {
        var today = DateTime.Today;
        return await GetKeyStatsByDateRangeAsync(today, today);
    }

    /// <summary>
    /// Get key statistics for the last 7 days
    /// </summary>
    public async Task<Dictionary<string, long>> GetWeeklyKeyStatsAsync()
    {
        var endDate = DateTime.Today;
        var startDate = endDate.AddDays(-6);
        return await GetKeyStatsByDateRangeAsync(startDate, endDate);
    }

    /// <summary>
    /// Get key statistics for the last 30 days
    /// </summary>
    public async Task<Dictionary<string, long>> GetMonthlyKeyStatsAsync()
    {
        var endDate = DateTime.Today;
        var startDate = endDate.AddDays(-29);
        return await GetKeyStatsByDateRangeAsync(startDate, endDate);
    }

    /// <summary>
    /// Get database connection for advanced operations (testing use)
    /// </summary>
    public async Task<SqliteConnection> GetConnectionAsync()
    {
        if (_connection == null)
            throw new InvalidOperationException("Database not initialized");

        // Return the existing connection, ensuring it's open
        if (_connection.State != System.Data.ConnectionState.Open)
        {
            await _connection.OpenAsync();
        }
        
        return _connection;
    }

    /// <summary>
    /// Get lifetime key statistics
    /// </summary>
    public async Task<Dictionary<string, long>> GetLifetimeKeyStatsAsync()
    {
        if (_connection == null)
            throw new InvalidOperationException("Database not initialized");

        var results = new Dictionary<string, long>();

        try
        {
            var sql = @"
                SELECT key_code, SUM(count) as total_count
                FROM key_stats 
                GROUP BY key_code
                ORDER BY total_count DESC";

            using var command = _connection.CreateCommand();
            command.CommandText = sql;

            using var reader = await command.ExecuteReaderAsync();
            while (await reader.ReadAsync())
            {
                var keyCode = reader.GetString(0);
                var count = reader.GetInt64(1);
                results[keyCode] = count;
            }

            return results;
        }
        catch (Exception ex)
        {
            _logger.LogError(ex, "Failed to get lifetime key stats");
            throw;
        }
    }

    /// <summary>
    /// Get the top N most used keys for a date range
    /// </summary>
    public async Task<List<(string KeyCode, long Count)>> GetTopKeysAsync(DateTime startDate, DateTime endDate, int topN = 10)
    {
        if (_connection == null)
            throw new InvalidOperationException("Database not initialized");

        var results = new List<(string KeyCode, long Count)>();

        try
        {
            var sql = @"
                SELECT key_code, SUM(count) as total_count
                FROM key_stats 
                WHERE date >= @startDate AND date <= @endDate
                GROUP BY key_code
                ORDER BY total_count DESC
                LIMIT @limit";

            using var command = _connection.CreateCommand();
            command.CommandText = sql;
            command.Parameters.AddWithValue("@startDate", startDate.ToString("yyyy-MM-dd"));
            command.Parameters.AddWithValue("@endDate", endDate.ToString("yyyy-MM-dd"));
            command.Parameters.AddWithValue("@limit", topN);

            using var reader = await command.ExecuteReaderAsync();
            while (await reader.ReadAsync())
            {
                var keyCode = reader.GetString(0);
                var count = reader.GetInt64(1);
                results.Add((keyCode, count));
            }

            return results;
        }
        catch (Exception ex)
        {
            _logger.LogError(ex, "Failed to get top {TopN} keys for date range", topN);
            throw;
        }
    }

    /// <summary>
    /// Create a backup of the database
    /// </summary>
    public async Task<bool> CreateBackupAsync(string backupPath)
    {
        if (_connection == null)
            throw new InvalidOperationException("Database not initialized");

        try
        {
            // Ensure backup directory exists
            var backupDir = Path.GetDirectoryName(backupPath);
            if (!string.IsNullOrEmpty(backupDir))
                Directory.CreateDirectory(backupDir);

            // Use SQLite VACUUM INTO command for safe backup
            using var cmd = _connection.CreateCommand();
            cmd.CommandText = $"VACUUM INTO '{backupPath}'";
            await cmd.ExecuteNonQueryAsync();
            
            _logger.LogInformation("Database backup created at {BackupPath}", backupPath);
            return true;
        }
        catch (Exception ex)
        {
            _logger.LogError(ex, "Failed to create database backup at {BackupPath}", backupPath);
            return false;
        }
    }

    /// <summary>
    /// Perform database integrity check
    /// </summary>
    public async Task<bool> CheckIntegrityAsync()
    {
        if (_connection == null)
            throw new InvalidOperationException("Database not initialized");

        try
        {
            using var cmd = _connection.CreateCommand();
            cmd.CommandText = "PRAGMA integrity_check";
            var result = await cmd.ExecuteScalarAsync();
            
            var isOk = result?.ToString() == "ok";
            if (!isOk)
            {
                _logger.LogWarning("Database integrity check failed: {Result}", result);
            }
            else
            {
                _logger.LogDebug("Database integrity check passed");
            }
            
            return isOk;
        }
        catch (Exception ex)
        {
            _logger.LogError(ex, "Failed to perform database integrity check");
            return false;
        }
    }

<<<<<<< HEAD
=======
    /// <summary>
    /// Save or update application usage statistics
    /// </summary>
    public async Task SaveAppUsageStatsAsync(string date, int hour, string appName, int secondsUsed)
    {
        try
        {
            using var connection = new SqliteConnection(_connectionString);
            await connection.OpenAsync();

            var command = connection.CreateCommand();
            command.CommandText = @"
                INSERT INTO app_usage_stats (date, hour, app_name, seconds_used)
                VALUES (@date, @hour, @appName, @secondsUsed)
                ON CONFLICT(date, hour, app_name) DO UPDATE SET
                    seconds_used = seconds_used + @secondsUsed";
            
            command.Parameters.AddWithValue("@date", date);
            command.Parameters.AddWithValue("@hour", hour);
            command.Parameters.AddWithValue("@appName", appName);
            command.Parameters.AddWithValue("@secondsUsed", secondsUsed);
            
            await command.ExecuteNonQueryAsync();
            _logger.LogDebug("Saved app usage for {AppName}: {Seconds}s", appName, secondsUsed);
        }
        catch (Exception ex)
        {
            _logger.LogError(ex, "Failed to save app usage stats");
            throw;
        }
    }

    /// <summary>
    /// Get today's application usage statistics
    /// </summary>
    public async Task<List<AppUsageStats>> GetTodayAppUsageAsync()
    {
        try
        {
            var today = DateTime.Today.ToString("yyyy-MM-dd");
            using var connection = new SqliteConnection(_connectionString);
            await connection.OpenAsync();

            var command = connection.CreateCommand();
            command.CommandText = @"
                SELECT app_name, SUM(seconds_used) as total_seconds
                FROM app_usage_stats
                WHERE date = @today
                GROUP BY app_name
                ORDER BY total_seconds DESC";
            command.Parameters.AddWithValue("@today", today);
            
            var results = new List<AppUsageStats>();
            using var reader = await command.ExecuteReaderAsync();
            while (await reader.ReadAsync())
            {
                results.Add(new AppUsageStats
                {
                    AppName = reader.GetString(0),
                    SecondsUsed = Convert.ToInt32(reader.GetValue(1))
                });
            }
            
            return results;
        }
        catch (Exception ex)
        {
            _logger.LogError(ex, "Failed to get today's app usage");
            return new List<AppUsageStats>();
        }
    }

    /// <summary>
    /// Get weekly application usage statistics
    /// </summary>
    public async Task<List<AppUsageStats>> GetWeeklyAppUsageAsync()
    {
        try
        {
            using var connection = new SqliteConnection(_connectionString);
            await connection.OpenAsync();

            var command = connection.CreateCommand();
            command.CommandText = @"
                SELECT app_name, SUM(seconds_used) as total_seconds
                FROM app_usage_stats
                WHERE date >= date(@today, '-6 days') AND date <= @today
                GROUP BY app_name
                ORDER BY total_seconds DESC";
            command.Parameters.AddWithValue("@today", DateTime.Today.ToString("yyyy-MM-dd"));
            
            var results = new List<AppUsageStats>();
            using var reader = await command.ExecuteReaderAsync();
            while (await reader.ReadAsync())
            {
                results.Add(new AppUsageStats
                {
                    AppName = reader.GetString(0),
                    SecondsUsed = Convert.ToInt32(reader.GetValue(1))
                });
            }
            
            return results;
        }
        catch (Exception ex)
        {
            _logger.LogError(ex, "Failed to get weekly app usage");
            return new List<AppUsageStats>();
        }
    }

    /// <summary>
    /// Get monthly application usage statistics
    /// </summary>
    public async Task<List<AppUsageStats>> GetMonthlyAppUsageAsync()
    {
        try
        {
            using var connection = new SqliteConnection(_connectionString);
            await connection.OpenAsync();

            var command = connection.CreateCommand();
            command.CommandText = @"
                SELECT app_name, SUM(seconds_used) as total_seconds
                FROM app_usage_stats
                WHERE date >= date(@today, '-29 days') AND date <= @today
                GROUP BY app_name
                ORDER BY total_seconds DESC";
            command.Parameters.AddWithValue("@today", DateTime.Today.ToString("yyyy-MM-dd"));
            
            var results = new List<AppUsageStats>();
            using var reader = await command.ExecuteReaderAsync();
            while (await reader.ReadAsync())
            {
                results.Add(new AppUsageStats
                {
                    AppName = reader.GetString(0),
                    SecondsUsed = Convert.ToInt32(reader.GetValue(1))
                });
            }
            
            return results;
        }
        catch (Exception ex)
        {
            _logger.LogError(ex, "Failed to get monthly app usage");
            return new List<AppUsageStats>();
        }
    }

    /// <summary>
    /// Get lifetime application usage statistics
    /// </summary>
    public async Task<List<AppUsageStats>> GetLifetimeAppUsageAsync()
    {
        try
        {
            using var connection = new SqliteConnection(_connectionString);
            await connection.OpenAsync();

            var command = connection.CreateCommand();
            command.CommandText = @"
                SELECT app_name, SUM(seconds_used) as total_seconds
                FROM app_usage_stats
                GROUP BY app_name
                ORDER BY total_seconds DESC";
            
            var results = new List<AppUsageStats>();
            using var reader = await command.ExecuteReaderAsync();
            while (await reader.ReadAsync())
            {
                results.Add(new AppUsageStats
                {
                    AppName = reader.GetString(0),
                    SecondsUsed = Convert.ToInt32(reader.GetValue(1))
                });
            }
            
            return results;
        }
        catch (Exception ex)
        {
            _logger.LogError(ex, "Failed to get lifetime app usage");
            return new List<AppUsageStats>();
        }
    }

>>>>>>> 835bc7d4
    public void Dispose()
    {
        try
        {
            if (_connection != null)
            {
                // Ensure any pending transactions are completed
                if (_connection.State == System.Data.ConnectionState.Open)
                {
                    // Execute PRAGMA optimize before closing
                    try
                    {
                        using var cmd = _connection.CreateCommand();
                        cmd.CommandText = "PRAGMA optimize";
                        cmd.ExecuteNonQuery();
                    }
                    catch { /* Ignore errors during optimization */ }
                    
                    // Close the connection properly
                    _connection.Close();
                }
                
                // Dispose the connection
                _connection.Dispose();
                _connection = null;
            }
            
            // Force SQLite to release all resources
            SqliteConnection.ClearAllPools();
            
            // Trigger garbage collection to ensure finalizers run
            GC.Collect();
            GC.WaitForPendingFinalizers();
            GC.Collect(); // Second collection to handle any finalizers that created new objects
        }
        catch (Exception ex)
        {
            _logger?.LogWarning(ex, "Warning during database service disposal");
        }
    }
}<|MERGE_RESOLUTION|>--- conflicted
+++ resolved
@@ -197,8 +197,6 @@
                 await SetDatabaseVersionAsync(3);
             }
 
-<<<<<<< HEAD
-=======
             // Migration 4: Add application usage tracking
             if (currentVersion < 4)
             {
@@ -206,7 +204,6 @@
                 await SetDatabaseVersionAsync(4);
             }
 
->>>>>>> 835bc7d4
             // Validate schema consistency after migrations
             await ValidateSchemaConsistencyAsync();
 
@@ -379,8 +376,6 @@
     }
     
     /// <summary>
-<<<<<<< HEAD
-=======
     /// Migration to version 4: Add application usage tracking
     /// </summary>
     private async Task MigrateToVersion4Async()
@@ -480,7 +475,6 @@
     }
     
     /// <summary>
->>>>>>> 835bc7d4
     /// Check if a table exists
     /// </summary>
     private async Task<bool> TableExistsAsync(string tableName)
@@ -1571,8 +1565,6 @@
         }
     }
 
-<<<<<<< HEAD
-=======
     /// <summary>
     /// Save or update application usage statistics
     /// </summary>
@@ -1760,7 +1752,6 @@
         }
     }
 
->>>>>>> 835bc7d4
     public void Dispose()
     {
         try
