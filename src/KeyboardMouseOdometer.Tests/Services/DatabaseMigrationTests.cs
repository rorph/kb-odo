using System;
using System.Collections.Generic;
using System.IO;
using System.Threading.Tasks;
using KeyboardMouseOdometer.Core.Services;
using Microsoft.Extensions.Logging;
using Moq;
using Xunit;

namespace KeyboardMouseOdometer.Tests.Services;

public class DatabaseMigrationTests : IDisposable
{
    private readonly string _testDbPath;
    private readonly DatabaseService _databaseService;
    private readonly Mock<ILogger<DatabaseService>> _loggerMock;

    public DatabaseMigrationTests()
    {
        _testDbPath = Path.Combine(Path.GetTempPath(), $"test_migration_{Guid.NewGuid()}.db");
        _loggerMock = new Mock<ILogger<DatabaseService>>();
        _databaseService = new DatabaseService(_loggerMock.Object, _testDbPath);
    }

    [Fact]
    public async Task InitializeAsync_CreatesSchemaVersionTable()
    {
        // Act
        await _databaseService.InitializeAsync();

        // Assert - Check that schema_version table exists
        var tableExists = await TableExistsAsync("schema_version");
        Assert.True(tableExists, "schema_version table should be created");
    }

    [Fact]
    public async Task InitializeAsync_CreatesKeyStatsTable()
    {
        // Act
        await _databaseService.InitializeAsync();

        // Assert - Check that key_stats table exists
        var tableExists = await TableExistsAsync("key_stats");
        Assert.True(tableExists, "key_stats table should be created");
    }

    [Fact]
    public async Task InitializeAsync_CreatesKeyStatsIndexes()
    {
        // Act
        await _databaseService.InitializeAsync();

        // Assert - Check that indexes exist
        var indexExists1 = await IndexExistsAsync("idx_key_stats_date_key");
        var indexExists2 = await IndexExistsAsync("idx_key_stats_key");
        
        Assert.True(indexExists1, "idx_key_stats_date_key index should be created");
        Assert.True(indexExists2, "idx_key_stats_key index should be created");
    }

    [Fact]
    public async Task InitializeAsync_SetsCorrectDatabaseVersion()
    {
        // Act
        await _databaseService.InitializeAsync();

<<<<<<< HEAD
        // Assert - Database should be at version 3 (includes aggregation views)
        var version = await GetDatabaseVersionAsync();
        Assert.Equal(3, version);
=======
        // Assert - Database should be at version 4 (includes app usage tracking)
        var version = await GetDatabaseVersionAsync();
        Assert.Equal(4, version);
>>>>>>> 835bc7d4
    }

    [Fact]
    public async Task InitializeAsync_CreatesAggregationViews()
    {
        // Act
        await _databaseService.InitializeAsync();

        // Assert - Check that all aggregation views exist
        var weeklyViewExists = await ViewExistsAsync("weekly_stats");
        var monthlyViewExists = await ViewExistsAsync("monthly_stats");
        var lifetimeViewExists = await ViewExistsAsync("lifetime_stats_view");
        var todayHourlyViewExists = await ViewExistsAsync("today_hourly_stats");
        
        Assert.True(weeklyViewExists, "weekly_stats view should be created");
        Assert.True(monthlyViewExists, "monthly_stats view should be created");
        Assert.True(lifetimeViewExists, "lifetime_stats_view should be created");
        Assert.True(todayHourlyViewExists, "today_hourly_stats view should be created");
<<<<<<< HEAD
=======
    }

    [Fact]
    public async Task InitializeAsync_CreatesAppUsageTablesAndViews()
    {
        // Act
        await _databaseService.InitializeAsync();

        // Assert - Check that app usage table and views exist
        var tableExists = await TableExistsAsync("app_usage_stats");
        var dailyViewExists = await ViewExistsAsync("app_usage_daily");
        var weeklyViewExists = await ViewExistsAsync("app_usage_weekly");
        var monthlyViewExists = await ViewExistsAsync("app_usage_monthly");
        var lifetimeViewExists = await ViewExistsAsync("app_usage_lifetime");

        Assert.True(tableExists, "app_usage_stats table should be created");
        Assert.True(dailyViewExists, "app_usage_daily view should be created");
        Assert.True(weeklyViewExists, "app_usage_weekly view should be created");
        Assert.True(monthlyViewExists, "app_usage_monthly view should be created");
        Assert.True(lifetimeViewExists, "app_usage_lifetime view should be created");
>>>>>>> 835bc7d4
    }

    [Fact]
    public async Task SaveKeyStatsAsync_StoresDataCorrectly()
    {
        // Arrange
        await _databaseService.InitializeAsync();
        var date = DateTime.Today.ToString("yyyy-MM-dd");
        var hour = 10;
        var keyStats = new Dictionary<string, int>
        {
            { "A", 100 },
            { "Space", 50 },
            { "Enter", 25 }
        };

        // Act
        await _databaseService.SaveKeyStatsAsync(date, hour, keyStats);

        // Assert - Retrieve and verify
        var retrievedStats = await _databaseService.GetTodayKeyStatsAsync();
        Assert.NotNull(retrievedStats);
        Assert.Equal(100, retrievedStats["A"]);
        Assert.Equal(50, retrievedStats["Space"]);
        Assert.Equal(25, retrievedStats["Enter"]);
    }

    [Fact]
    public async Task GetTodayKeyStatsAsync_ReturnsCorrectData()
    {
        // Arrange
        await _databaseService.InitializeAsync();
        var today = DateTime.Today.ToString("yyyy-MM-dd");
        var keyStats = new Dictionary<string, int>
        {
            { "A", 200 },
            { "B", 150 }
        };
        await _databaseService.SaveKeyStatsAsync(today, 12, keyStats);

        // Act
        var result = await _databaseService.GetTodayKeyStatsAsync();

        // Assert
        Assert.NotNull(result);
        Assert.Equal(2, result.Count);
        Assert.Equal(200, result["A"]);
        Assert.Equal(150, result["B"]);
    }

    [Fact]
    public async Task GetWeeklyKeyStatsAsync_AggregatesCorrectly()
    {
        // Arrange
        await _databaseService.InitializeAsync();
        var today = DateTime.Today;
        
        // Add data for multiple days
        for (int i = 0; i < 7; i++)
        {
            var date = today.AddDays(-i).ToString("yyyy-MM-dd");
            var keyStats = new Dictionary<string, int>
            {
                { "A", 10 },
                { "B", 5 }
            };
            await _databaseService.SaveKeyStatsAsync(date, 12, keyStats);
        }

        // Act
        var result = await _databaseService.GetWeeklyKeyStatsAsync();

        // Assert
        Assert.NotNull(result);
        Assert.Equal(70, result["A"]); // 10 * 7 days
        Assert.Equal(35, result["B"]); // 5 * 7 days
    }

    [Fact]
    public async Task GetTopKeysAsync_ReturnsTopNKeys()
    {
        // Arrange
        await _databaseService.InitializeAsync();
        var today = DateTime.Today.ToString("yyyy-MM-dd");
        var keyStats = new Dictionary<string, int>
        {
            { "A", 500 },
            { "B", 300 },
            { "C", 200 },
            { "D", 100 },
            { "E", 50 }
        };
        await _databaseService.SaveKeyStatsAsync(today, 14, keyStats);

        // Act
        var result = await _databaseService.GetTopKeysAsync(DateTime.Today, DateTime.Today, 3);

        // Assert
        Assert.NotNull(result);
        Assert.Equal(3, result.Count);
        Assert.Equal("A", result[0].KeyCode);  // Use named tuple property
        Assert.Equal(500, result[0].Count);    // Use named tuple property
        Assert.Equal("B", result[1].KeyCode);
        Assert.Equal(300, result[1].Count);
        Assert.Equal("C", result[2].KeyCode);
        Assert.Equal(200, result[2].Count);
    }

    [Fact]
    public async Task SaveKeyStatsAsync_UpdatesExistingData()
    {
        // Arrange
        await _databaseService.InitializeAsync();
        var date = DateTime.Today.ToString("yyyy-MM-dd");
        var hour = 15;
        
        var initialStats = new Dictionary<string, int> { { "A", 100 } };
        await _databaseService.SaveKeyStatsAsync(date, hour, initialStats);
        
        var updatedStats = new Dictionary<string, int> { { "A", 200 } };

        // Act
        await _databaseService.SaveKeyStatsAsync(date, hour, updatedStats);

        // Assert
        var result = await _databaseService.GetTodayKeyStatsAsync();
        Assert.Equal(200, result["A"]); // Should be updated, not added
    }

    [Fact]
    public async Task Migration_PreservesExistingDailyStats()
    {
        // Arrange - Create v1 database with daily stats
        await _databaseService.InitializeAsync();
        var dailyStats = new Core.Models.DailyStats
        {
            Date = DateTime.Today.ToString("yyyy-MM-dd"),
            KeyCount = 1000,
            MouseDistance = 500.5,
            LeftClicks = 100,
            RightClicks = 50,
            MiddleClicks = 10,
            ScrollDistance = 25.5
        };
        await _databaseService.SaveDailyStatsAsync(dailyStats);

        // Act - Reinitialize to trigger migration
        var newDbService = new DatabaseService(_loggerMock.Object, _testDbPath);
        await newDbService.InitializeAsync();

        // Assert - Daily stats should still exist
        var retrievedStats = await newDbService.GetDailyStatsAsync(dailyStats.Date);
        Assert.NotNull(retrievedStats);
        Assert.Equal(dailyStats.KeyCount, retrievedStats.KeyCount);
        Assert.Equal(dailyStats.MouseDistance, retrievedStats.MouseDistance);
        newDbService.Dispose();
    }

    [Fact]
    public async Task GetLifetimeKeyStatsAsync_AggregatesAllData()
    {
        // Arrange
        await _databaseService.InitializeAsync();
        
        // Add data for multiple days
        for (int i = 0; i < 30; i++)
        {
            var date = DateTime.Today.AddDays(-i).ToString("yyyy-MM-dd");
            var keyStats = new Dictionary<string, int>
            {
                { "Space", 100 },
                { "Enter", 50 }
            };
            await _databaseService.SaveKeyStatsAsync(date, 10, keyStats);
        }

        // Act
        var result = await _databaseService.GetLifetimeKeyStatsAsync();

        // Assert
        Assert.NotNull(result);
        Assert.Equal(3000, result["Space"]); // 100 * 30 days
        Assert.Equal(1500, result["Enter"]); // 50 * 30 days
    }

    private async Task<bool> TableExistsAsync(string tableName)
    {
        using var connection = new Microsoft.Data.Sqlite.SqliteConnection($"Data Source={_testDbPath}");
        await connection.OpenAsync();
        using var command = connection.CreateCommand();
        command.CommandText = "SELECT name FROM sqlite_master WHERE type='table' AND name=@tableName";
        command.Parameters.AddWithValue("@tableName", tableName);
        var result = await command.ExecuteScalarAsync();
        return result != null;
    }

    private async Task<bool> IndexExistsAsync(string indexName)
    {
        using var connection = new Microsoft.Data.Sqlite.SqliteConnection($"Data Source={_testDbPath}");
        await connection.OpenAsync();
        using var command = connection.CreateCommand();
        command.CommandText = "SELECT name FROM sqlite_master WHERE type='index' AND name=@indexName";
        command.Parameters.AddWithValue("@indexName", indexName);
        var result = await command.ExecuteScalarAsync();
        return result != null;
    }

    private async Task<bool> ViewExistsAsync(string viewName)
    {
        using var connection = new Microsoft.Data.Sqlite.SqliteConnection($"Data Source={_testDbPath}");
        await connection.OpenAsync();
        using var command = connection.CreateCommand();
        command.CommandText = "SELECT name FROM sqlite_master WHERE type='view' AND name=@viewName";
        command.Parameters.AddWithValue("@viewName", viewName);
        var result = await command.ExecuteScalarAsync();
        return result != null;
    }

    private async Task<int> GetDatabaseVersionAsync()
    {
        using var connection = new Microsoft.Data.Sqlite.SqliteConnection($"Data Source={_testDbPath}");
        await connection.OpenAsync();
        using var command = connection.CreateCommand();
        command.CommandText = "SELECT MAX(version) FROM schema_version";
        var result = await command.ExecuteScalarAsync();
        return result == DBNull.Value || result == null ? 0 : Convert.ToInt32(result);
    }

    public void Dispose()
    {
        _databaseService?.Dispose();
        
        // Clean up test database file
        if (File.Exists(_testDbPath))
        {
            try
            {
                File.Delete(_testDbPath);
            }
            catch
            {
                // Ignore cleanup errors
            }
        }
    }
}<|MERGE_RESOLUTION|>--- conflicted
+++ resolved
@@ -64,15 +64,9 @@
         // Act
         await _databaseService.InitializeAsync();
 
-<<<<<<< HEAD
-        // Assert - Database should be at version 3 (includes aggregation views)
-        var version = await GetDatabaseVersionAsync();
-        Assert.Equal(3, version);
-=======
         // Assert - Database should be at version 4 (includes app usage tracking)
         var version = await GetDatabaseVersionAsync();
         Assert.Equal(4, version);
->>>>>>> 835bc7d4
     }
 
     [Fact]
@@ -91,8 +85,6 @@
         Assert.True(monthlyViewExists, "monthly_stats view should be created");
         Assert.True(lifetimeViewExists, "lifetime_stats_view should be created");
         Assert.True(todayHourlyViewExists, "today_hourly_stats view should be created");
-<<<<<<< HEAD
-=======
     }
 
     [Fact]
@@ -113,7 +105,6 @@
         Assert.True(weeklyViewExists, "app_usage_weekly view should be created");
         Assert.True(monthlyViewExists, "app_usage_monthly view should be created");
         Assert.True(lifetimeViewExists, "app_usage_lifetime view should be created");
->>>>>>> 835bc7d4
     }
 
     [Fact]
