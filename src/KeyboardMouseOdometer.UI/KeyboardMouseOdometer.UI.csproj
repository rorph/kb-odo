--- conflicted
+++ resolved
@@ -9,15 +9,9 @@
     <UseWPF>true</UseWPF>
     <AssemblyTitle>Keyboard Mouse Odometer</AssemblyTitle>
     <AssemblyDescription>Windows desktop application for tracking keyboard and mouse usage</AssemblyDescription>
-<<<<<<< HEAD
-    <AssemblyVersion>1.1.1.0</AssemblyVersion>
-    <FileVersion>1.1.1.0</FileVersion>
-    <Version>1.1.1</Version>
-=======
     <AssemblyVersion>1.2.1.0</AssemblyVersion>
     <FileVersion>1.2.1.0</FileVersion>
     <Version>1.2.1</Version>
->>>>>>> 835bc7d4
     <StartupObject>KeyboardMouseOdometer.UI.App</StartupObject>
     <ApplicationManifest>app.manifest</ApplicationManifest>
     <ApplicationIcon>Resources\app.ico</ApplicationIcon>
