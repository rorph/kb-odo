--- conflicted
+++ resolved
@@ -170,12 +170,9 @@
     private HeatmapViewModel? heatmapViewModel;
 
     [ObservableProperty]
-<<<<<<< HEAD
-=======
     private AppUsageViewModel? appUsageViewModel;
 
     [ObservableProperty]
->>>>>>> 835bc7d4
     private string applicationVersion = "";
 
     public MainWindowViewModel(
@@ -201,9 +198,6 @@
         // Set application version
         var assembly = System.Reflection.Assembly.GetExecutingAssembly();
         var version = assembly.GetName().Version;
-<<<<<<< HEAD
-        ApplicationVersion = $"v{version?.Major}.{version?.Minor}.{version?.Build}";
-=======
         // Use version from assembly, fallback to hardcoded if null
         if (version != null)
         {
@@ -215,7 +209,6 @@
             ApplicationVersion = "v1.2.1"; // Fallback version
             _logger.LogWarning("Could not get version from assembly, using fallback: {Version}", ApplicationVersion);
         }
->>>>>>> 835bc7d4
 
         // Subscribe to data updates
         _dataLoggerService.StatsUpdated += OnStatsUpdated;
@@ -959,51 +952,24 @@
             {
                 DailyStats.Clear();
                 
-<<<<<<< HEAD
-                // Create data for each day, including days with no activity
-                for (var date = startDate; date <= endDate; date = date.AddDays(1))
-                {
-                    var dayStats = dailyData.FirstOrDefault(s => DateTime.Parse(s.Date).Date == date.Date);
-=======
                 // Only add days that have actual data in the database
                 foreach (var dayStats in dailyData.OrderByDescending(s => s.Date))
                 {
                     var date = DateTime.Parse(dayStats.Date);
->>>>>>> 835bc7d4
                     
                     var summary = new DailyStatsSummary
                     {
                         Date = date,
-<<<<<<< HEAD
-                        KeyCount = dayStats?.KeyCount ?? 0,
-                        MouseDistance = dayStats?.MouseDistance ?? 0,
-                        MouseDistanceDisplay = DistanceCalculator.FormatDistanceAutoScale(dayStats?.MouseDistance ?? 0, DistanceUnit),
-                        ScrollDistance = dayStats?.ScrollDistance ?? 0,
-                        ScrollDistanceDisplay = DistanceCalculator.FormatDistanceAutoScale(dayStats?.ScrollDistance ?? 0, DistanceUnit),
-                        TotalClicks = (dayStats?.LeftClicks ?? 0) + (dayStats?.RightClicks ?? 0) + (dayStats?.MiddleClicks ?? 0)
-=======
                         KeyCount = dayStats.KeyCount,
                         MouseDistance = dayStats.MouseDistance,
                         MouseDistanceDisplay = DistanceCalculator.FormatDistanceAutoScale(dayStats.MouseDistance, DistanceUnit),
                         ScrollDistance = dayStats.ScrollDistance,
                         ScrollDistanceDisplay = DistanceCalculator.FormatDistanceAutoScale(dayStats.ScrollDistance, DistanceUnit),
                         TotalClicks = dayStats.LeftClicks + dayStats.RightClicks + dayStats.MiddleClicks
->>>>>>> 835bc7d4
                     };
                     
                     DailyStats.Add(summary);
                 }
-<<<<<<< HEAD
-                
-                // Reverse the order so most recent day is first
-                var reversedStats = DailyStats.Reverse().ToList();
-                DailyStats.Clear();
-                foreach (var stat in reversedStats)
-                {
-                    DailyStats.Add(stat);
-                }
-=======
->>>>>>> 835bc7d4
             });
         }
         catch (Exception ex)
